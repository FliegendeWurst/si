--- conflicted
+++ resolved
@@ -11,26 +11,12 @@
     change_set_pointer::ChangeSetPointerError,
     func::{argument::FuncArgumentError, FuncError},
     installed_pkg::InstalledPkgError,
-<<<<<<< HEAD
     prop::PropError,
     provider::external::ExternalProviderError,
     provider::internal::InternalProviderError,
     workspace_snapshot::WorkspaceSnapshotError,
     ChangeSetPk, ExternalProviderId, FuncBackendKind, FuncBackendResponseType, SchemaError,
     SchemaVariantId,
-=======
-    prop_tree::PropTreeError,
-    schema::variant::definition::{SchemaVariantDefinitionError, SchemaVariantDefinitionId},
-    socket::{SocketEdgeKind, SocketError},
-    ActionPrototypeError, AttributeContextBuilderError, AttributePrototypeArgumentError,
-    AttributePrototypeArgumentId, AttributePrototypeError, AttributePrototypeId,
-    AttributeReadContext, AttributeValueError, ChangeSetError, ChangeSetPk, ComponentError,
-    ComponentId, DalContext, EdgeError, ExternalProviderError, ExternalProviderId, FuncBackendKind,
-    FuncBackendResponseType, FuncBindingReturnValueError, FuncError, FuncId, InternalProviderError,
-    InternalProviderId, NodeError, PropError, PropId, PropKind, SchemaError, SchemaId,
-    SchemaVariantError, SchemaVariantId, StandardModelError, UserPk, WorkspaceError, WorkspacePk,
-    WsEvent, WsEventResult, WsPayload,
->>>>>>> 505b3226
 };
 use crate::{FuncId, PropId, PropKind};
 
@@ -82,33 +68,7 @@
     // #[error("change set {0} not found")]
     // ChangeSetNotFound(ChangeSetPk),
     #[error(transparent)]
-<<<<<<< HEAD
     ChangeSetPointer(#[from] ChangeSetPointerError),
-=======
-    ChangeSet(#[from] ChangeSetError),
-    #[error("change set {0} not found")]
-    ChangeSetNotFound(ChangeSetPk),
-    #[error(transparent)]
-    Component(#[from] ComponentError),
-    #[error(transparent)]
-    ComponentDebugView(#[from] ComponentDebugViewError),
-    #[error("component import can only happen during a workspace import")]
-    ComponentImportWithoutChangeSet,
-    #[error("could not find schema {0} for package component {1}")]
-    ComponentMissingBuiltinSchema(String, String),
-    #[error("could not find schema {0} with variant {1} for package component {2}")]
-    ComponentMissingBuiltinSchemaVariant(String, String, String),
-    #[error("component has no node: {0}")]
-    ComponentMissingNode(ComponentId),
-    #[error("could not find schema variant {0} for package component {1}")]
-    ComponentMissingSchemaVariant(String, String),
-    #[error("could not update find schema {0} with variant {1} for package component {2}")]
-    ComponentMissingUpdateSchemaVariant(String, String, String),
-    #[error("component spec has no position")]
-    ComponentSpecMissingPosition,
-    #[error("map item prop {0} has both custom key prototypes and custom prop only prototype")]
-    ConflictingMapKeyPrototypes(PropId),
->>>>>>> 505b3226
     #[error("expected data on an SiPkg node, but none found: {0}")]
     DataNotFound(String),
     // #[error(transparent)]
@@ -147,7 +107,6 @@
     // InstalledSchemaVariantMissing(SchemaVariantId),
     #[error(transparent)]
     InternalProvider(#[from] InternalProviderError),
-<<<<<<< HEAD
     #[error("InternalProvider not found for prop {0}")]
     InternalProviderNotFoundForProp(PropId),
     // #[error("Leaf Function {0} has invalid argument {1}")]
@@ -166,30 +125,6 @@
     // MissingComponentForEdge(String, String, String),
     // #[error("Func {0} missing from exported funcs")]
     // MissingExportedFunc(FuncId),
-=======
-    #[error("Missing Prop {1} for InternalProvider {1}")]
-    InternalProviderMissingProp(InternalProviderId, PropId),
-    #[error("Leaf Function {0} has invalid argument {1}")]
-    InvalidLeafArgument(FuncId, String),
-    #[error("json pointer {1} not found in {0:?}")]
-    JsonPointerNotFound(serde_json::Value, String),
-    #[error("json value is not an object: {0:?}")]
-    JsonValueIsNotAnObject(serde_json::Value),
-    #[error("Missing AttributePrototype {0} for explicit InternalProvider {1}")]
-    MissingAttributePrototypeForInputSocket(AttributePrototypeId, InternalProviderId),
-    #[error("Missing AttributePrototype {0} for ExternalProvider {1}")]
-    MissingAttributePrototypeForOutputSocket(AttributePrototypeId, ExternalProviderId),
-    #[error("Missing Func {1} for AttributePrototype {0}")]
-    MissingAttributePrototypeFunc(AttributePrototypeId, FuncId),
-    #[error("Missing value for context {0:?}")]
-    MissingAttributeValueForContext(AttributeReadContext),
-    #[error("Missing a func map for changeset {0}")]
-    MissingChangeSetFuncMap(ChangeSetPk),
-    #[error("Missing component {0} for edge from {1} to {2}")]
-    MissingComponentForEdge(String, String, String),
-    #[error("Func {0} missing from exported funcs")]
-    MissingExportedFunc(FuncId),
->>>>>>> 505b3226
     #[error("Cannot find FuncArgument {0} for Func {1}")]
     MissingFuncArgument(String, FuncId),
     // #[error("Cannot find FuncArgument {0}")]
@@ -265,33 +200,7 @@
     // #[error("Workspace backup missing workspace pk")]
     // WorkspacePkNotInBackup,
     #[error(transparent)]
-<<<<<<< HEAD
     WorkspaceSnaphot(#[from] WorkspaceSnapshotError),
-=======
-    Socket(#[from] SocketError),
-    #[error(transparent)]
-    StandardModel(#[from] StandardModelError),
-    #[error("standard model relationship {0} missing belongs_to for {1} with id {2}")]
-    StandardModelMissingBelongsTo(&'static str, &'static str, String),
-    #[error("standard model relationship {0} found multiple belongs_to for {1} with id {2}")]
-    StandardModelMultipleBelongsTo(&'static str, &'static str, String),
-    #[error(transparent)]
-    UlidDecode(#[from] ulid::DecodeError),
-    #[error("unable to export component: {0}")]
-    UnableToExportComponent(ComponentId),
-    #[error(transparent)]
-    UrlParse(#[from] ParseError),
-    #[error(transparent)]
-    Workspace(#[from] WorkspaceError),
-    #[error("Cannot find default change set \"{0}\" in workspace backup")]
-    WorkspaceBackupNoDefaultChangeSet(String),
-    #[error("Workspace backup missing workspace name")]
-    WorkspaceNameNotInBackup,
-    #[error("Workspace not found: {0}")]
-    WorkspaceNotFound(WorkspacePk),
-    #[error("Workspace backup missing workspace pk")]
-    WorkspacePkNotInBackup,
->>>>>>> 505b3226
 }
 
 impl PkgError {
