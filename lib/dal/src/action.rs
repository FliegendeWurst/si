--- conflicted
+++ resolved
@@ -1,11 +1,11 @@
-<<<<<<< HEAD
+use crate::pk;
 // use serde::{Deserialize, Serialize};
 // use std::collections::HashMap;
 // use thiserror::Error;
-
+//
 // use si_data_pg::PgError;
 // use telemetry::prelude::*;
-
+//
 // use crate::{
 //     impl_standard_model, pk, standard_model, standard_model_accessor, standard_model_accessor_ro,
 //     ActionKind, ActionPrototype, ActionPrototypeError, ActionPrototypeId, ChangeSetPk, Component,
@@ -15,18 +15,24 @@
 // };
 //
 // const FIND_FOR_CHANGE_SET: &str = include_str!("./queries/action/find_for_change_set.sql");
-
+//
 // #[remain::sorted]
 // #[derive(Error, Debug)]
 // pub enum ActionError {
 //     #[error("action prototype error: {0}")]
 //     ActionPrototype(#[from] ActionPrototypeError),
+//     #[error(transparent)]
+//     Component(#[from] ComponentError),
 //     #[error("component not found: {0}")]
 //     ComponentNotFound(ComponentId),
 //     #[error("history event: {0}")]
 //     HistoryEvent(#[from] HistoryEventError),
 //     #[error("in head")]
 //     InHead,
+//     #[error(transparent)]
+//     Node(#[from] NodeError),
+//     #[error("action not found: {0}")]
+//     NotFound(ActionId),
 //     #[error("pg error: {0}")]
 //     Pg(#[from] PgError),
 //     #[error("action prototype not found: {0}")]
@@ -38,12 +44,12 @@
 //     #[error(transparent)]
 //     WsEvent(#[from] WsEventError),
 // }
+//
+// pub type ActionResult<T> = Result<T, ActionError>;
+//
+// pk!(ActionPk);
+pk!(ActionId);
 
-// pub type ActionResult<T> = Result<T, ActionError>;
-
-// pk!(ActionPk);
-// pk!(ActionId);
-//
 // // An Action joins an `ActionPrototype` to a `ComponentId` in a `ChangeSetPk`
 // #[derive(Deserialize, Serialize, Debug, Clone, PartialEq, Eq)]
 // pub struct Action {
@@ -111,10 +117,10 @@
 //             .await?
 //             .publish_on_commit(ctx)
 //             .await?;
-
+//
 //         Ok(object)
 //     }
-
+//
 //     pub async fn find_for_change_set(ctx: &DalContext) -> ActionResult<Vec<Self>> {
 //         let rows = ctx
 //             .txns()
@@ -129,488 +135,225 @@
 //                 ],
 //             )
 //             .await?;
-
+//
 //         Ok(standard_model::objects_from_rows(rows)?)
 //     }
-
+//
 //     pub async fn prototype(&self, ctx: &DalContext) -> ActionResult<ActionPrototype> {
 //         ActionPrototype::get_by_id(ctx, self.action_prototype_id())
 //             .await?
 //             .ok_or(ActionError::PrototypeNotFound(*self.action_prototype_id()))
 //     }
-
+//
 //     pub async fn component(&self, ctx: &DalContext) -> ActionResult<Component> {
 //         Component::get_by_id(ctx, self.component_id())
 //             .await?
 //             .ok_or(ActionError::ComponentNotFound(*self.component_id()))
 //     }
-
-//     pub async fn sort_of_change_set(ctx: &DalContext) -> ActionResult<()> {
-//         let actions = Self::find_for_change_set(ctx).await?;
-
+//
+//     pub async fn order(ctx: &DalContext) -> ActionResult<HashMap<ActionId, ActionBag>> {
+//         let actions_by_id: HashMap<ActionId, Action> = Self::find_for_change_set(ctx)
+//             .await?
+//             .into_iter()
+//             .map(|a| (*a.id(), a))
+//             .collect();
+//
 //         let mut actions_by_component: HashMap<ComponentId, Vec<Action>> = HashMap::new();
-//         for action in actions {
+//         for action in actions_by_id.values() {
 //             actions_by_component
 //                 .entry(*action.component_id())
 //                 .or_default()
-//                 .push(action);
-//         }
-
-//         let mut initial_deletions = Vec::new();
-//         let mut initial_others = Vec::new();
-//         let mut creations = Vec::new();
-//         let mut final_others = Vec::new();
-//         let mut final_deletions = Vec::new();
-
-//         let sorted_node_ids =
-//             Node::list_topologically_sorted_configuration_nodes_with_stable_ordering(ctx, false)
-//                 .await?;
-
+//                 .push(action.clone());
+//         }
+//
 //         let ctx_with_deleted = &ctx.clone_with_delete_visibility();
-//         for sorted_node_id in sorted_node_ids {
-//             let sorted_node = Node::get_by_id(ctx_with_deleted, &sorted_node_id)
+//
+//         let nodes_graph = Node::build_graph(ctx, false).await?;
+//         let mut actions_graph: HashMap<ActionId, (ActionKind, Vec<ActionId>)> = HashMap::new();
+//
+//         for (node_id, parent_ids) in nodes_graph {
+//             let node = Node::get_by_id(ctx_with_deleted, &node_id)
 //                 .await?
-//                 .ok_or(NodeError::NotFound(sorted_node_id))?;
-//             let component = sorted_node
+//                 .ok_or(NodeError::NotFound(node_id))?;
+//             let component = node
 //                 .component(ctx_with_deleted)
 //                 .await?
 //                 .ok_or(NodeError::ComponentIsNone)?;
-
+//
 //             if component.is_destroyed() {
 //                 continue;
 //             }
-
-//             let mut actions =
-//                 if let Some(actions) = actions_by_component.get(component.id()).cloned() {
-//                     actions
-//                 } else {
-//                     continue;
-//                 };
-
-//             // Make them stable
-//             actions.sort_by_key(|a| *a.action_prototype_id());
-
+//
+//             let actions = actions_by_component
+//                 .get(component.id())
+//                 .cloned()
+//                 .unwrap_or_default();
+//             let mut actions_by_kind: HashMap<ActionKind, Vec<Action>> = HashMap::new();
 //             for action in actions {
 //                 let prototype = action.prototype(ctx).await?;
-//                 match prototype.kind() {
-//                     ActionKind::Create => {
-//                         creations.push(action);
-//                     }
-//                     ActionKind::Delete => {
-//                         if component.resource(ctx).await?.payload.is_some() {
-//                             initial_deletions.push(action);
-//                         } else {
-//                             final_deletions.push(action);
+//                 actions_by_kind
+//                     .entry(*prototype.kind())
+//                     .or_default()
+//                     .push(action);
+//             }
+//
+//             let action_ids_by_kind = |kind: ActionKind| {
+//                 actions_by_kind
+//                     .get(&kind)
+//                     .cloned()
+//                     .into_iter()
+//                     .flatten()
+//                     .map(|a| *a.id())
+//             };
+//             let resource = component.resource(ctx).await?.payload;
+//
+//             // Figure out internal dependencies for actions of this component
+//             //
+//             //
+//             // Note (FIXME/TODO): we assume actions of the same kind in the same component
+//             // are parallelizable, we should have some way to enable serialization and infer
+//             // order since they may be dependent on eachother, but there is nothing exposed about it
+//             for (kind, actions) in &actions_by_kind {
+//                 for action in actions {
+//                     actions_graph
+//                         .entry(*action.id())
+//                         .or_insert_with(|| (*kind, Vec::new()));
+//
+//                     // Action kind order is Initial Deletion -> Creation -> Others -> Final Deletion
+//                     // Initial deletions happen if there is a resource and a create action, so it deletes before creating
+//                     match kind {
+//                         ActionKind::Create => {
+//                             if resource.is_some() {
+//                                 let ids = action_ids_by_kind(ActionKind::Delete);
+//                                 actions_graph
+//                                     .entry(*action.id())
+//                                     .or_insert_with(|| (*kind, Vec::new()))
+//                                     .1
+//                                     .extend(ids);
+//                             }
 //                         }
-//                     }
-//                     ActionKind::Refresh | ActionKind::Other => {
-//                         if component.resource(ctx).await?.payload.is_some() {
-//                             initial_others.push(action);
-//                         } else {
-//                             final_others.push(action);
+//                         ActionKind::Delete => {
+//                             // If there is a resource and a create, this is a initial deletion, so no parent
+//                             if resource.is_none()
+//                                 || action_ids_by_kind(ActionKind::Create).count() == 0
+//                             {
+//                                 // Every other action kind is a parent
+//                                 let ids = actions_by_kind
+//                                     .iter()
+//                                     .filter(|(k, _)| **k != ActionKind::Delete)
+//                                     .flat_map(|(_, a)| a)
+//                                     .map(|a| *a.id());
+//                                 actions_graph
+//                                     .entry(*action.id())
+//                                     .or_insert_with(|| (*kind, Vec::new()))
+//                                     .1
+//                                     .extend(ids);
+//                             }
+//                         }
+//                         ActionKind::Refresh | ActionKind::Other => {
+//                             // If there is a resource and a create, delete actions will be initial, so our parent
+//                             if resource.is_some()
+//                                 && action_ids_by_kind(ActionKind::Create).count() > 0
+//                             {
+//                                 let ids = action_ids_by_kind(ActionKind::Delete);
+//                                 actions_graph
+//                                     .entry(*action.id())
+//                                     .or_insert_with(|| (*kind, Vec::new()))
+//                                     .1
+//                                     .extend(ids);
+//                             }
+//
+//                             let ids = action_ids_by_kind(ActionKind::Create);
+//                             actions_graph
+//                                 .entry(*action.id())
+//                                 .or_insert_with(|| (*kind, Vec::new()))
+//                                 .1
+//                                 .extend(ids);
 //                         }
 //                     }
 //                 }
 //             }
-//         }
-
-//         initial_deletions.reverse();
-//         final_deletions.reverse();
-
-//         let mut actions = Vec::with_capacity(
-//             initial_deletions.len()
-//                 + creations.len()
-//                 + initial_others.len()
-//                 + final_others.len()
-//                 + final_deletions.len(),
-//         );
-//         actions.extend(initial_deletions);
-//         actions.extend(initial_others);
-//         actions.extend(creations);
-//         actions.extend(final_others);
-//         actions.extend(final_deletions);
-
-//         for (index, mut action) in actions.into_iter().enumerate() {
-//             action.set_index(ctx, index as i16).await?;
-//         }
-
-//         WsEvent::change_set_written(ctx)
-//             .await?
-//             .publish_on_commit(ctx)
-//             .await?;
-
-//         Ok(())
-//     }
-
-//     standard_model_accessor!(index, i16, ActionResult);
+//
+//             for parent_node_id in parent_ids {
+//                 let parent_node = Node::get_by_id(ctx_with_deleted, &parent_node_id)
+//                     .await?
+//                     .ok_or(NodeError::NotFound(parent_node_id))?;
+//                 let parent_component = parent_node
+//                     .component(ctx_with_deleted)
+//                     .await?
+//                     .ok_or(NodeError::ComponentIsNone)?;
+//
+//                 if parent_component.is_destroyed() {
+//                     continue;
+//                 }
+//
+//                 let parent_actions = actions_by_component
+//                     .get(parent_component.id())
+//                     .cloned()
+//                     .unwrap_or_default();
+//                 for (kind, actions) in &actions_by_kind {
+//                     for action in actions {
+//                         actions_graph
+//                             .entry(*action.id())
+//                             .or_insert_with(|| (*kind, Vec::new()))
+//                             .1
+//                             .extend(parent_actions.iter().map(|a| *a.id()));
+//                     }
+//                 }
+//             }
+//         }
+//
+//         let mut actions_bag_graph: HashMap<ActionId, ActionBag> = HashMap::new();
+//         for (id, (kind, parents)) in actions_graph {
+//             actions_bag_graph.insert(
+//                 id,
+//                 ActionBag {
+//                     kind,
+//                     action: actions_by_id
+//                         .get(&id)
+//                         .ok_or(ActionError::NotFound(id))?
+//                         .clone(),
+//                     parents,
+//                 },
+//             );
+//         }
+//
+//         // Deletions require the reverse order
+//         let mut reversed_parents: HashMap<ActionId, Vec<ActionId>> = HashMap::new();
+//
+//         for bag in actions_bag_graph.values() {
+//             if bag.kind == ActionKind::Delete {
+//                 for parent_id in &bag.parents {
+//                     if let Some(parent) = actions_by_id.get(parent_id) {
+//                         if parent.component_id != bag.action.component_id {
+//                             reversed_parents
+//                                 .entry(*parent_id)
+//                                 .or_default()
+//                                 .push(*bag.action.id());
+//                         }
+//                     }
+//                 }
+//             }
+//         }
+//
+//         for bag in actions_bag_graph.values_mut() {
+//             if bag.kind == ActionKind::Delete {
+//                 bag.parents.clear();
+//             }
+//
+//             bag.parents.extend(
+//                 reversed_parents
+//                     .get(bag.action.id())
+//                     .cloned()
+//                     .unwrap_or_default(),
+//             );
+//         }
+//
+//         Ok(actions_bag_graph)
+//     }
+//
 //     standard_model_accessor_ro!(action_prototype_id, ActionPrototypeId);
 //     standard_model_accessor_ro!(change_set_pk, ChangeSetPk);
 //     standard_model_accessor_ro!(component_id, ComponentId);
 //     standard_model_accessor_ro!(creation_user_id, Option<UserPk>);
-// }
-=======
-use serde::{Deserialize, Serialize};
-use std::collections::HashMap;
-use thiserror::Error;
-
-use si_data_pg::PgError;
-use telemetry::prelude::*;
-
-use crate::{
-    impl_standard_model, pk, standard_model, standard_model_accessor_ro, ActionKind,
-    ActionPrototype, ActionPrototypeError, ActionPrototypeId, ChangeSetPk, Component,
-    ComponentError, ComponentId, DalContext, HistoryActor, HistoryEventError, Node, NodeError,
-    StandardModel, StandardModelError, Tenancy, Timestamp, TransactionsError, UserPk, Visibility,
-    WsEvent, WsEventError,
-};
-
-const FIND_FOR_CHANGE_SET: &str = include_str!("./queries/action/find_for_change_set.sql");
-
-#[remain::sorted]
-#[derive(Error, Debug)]
-pub enum ActionError {
-    #[error("action prototype error: {0}")]
-    ActionPrototype(#[from] ActionPrototypeError),
-    #[error(transparent)]
-    Component(#[from] ComponentError),
-    #[error("component not found: {0}")]
-    ComponentNotFound(ComponentId),
-    #[error("history event: {0}")]
-    HistoryEvent(#[from] HistoryEventError),
-    #[error("in head")]
-    InHead,
-    #[error(transparent)]
-    Node(#[from] NodeError),
-    #[error("action not found: {0}")]
-    NotFound(ActionId),
-    #[error("pg error: {0}")]
-    Pg(#[from] PgError),
-    #[error("action prototype not found: {0}")]
-    PrototypeNotFound(ActionPrototypeId),
-    #[error("standard model error: {0}")]
-    StandardModelError(#[from] StandardModelError),
-    #[error("transactions error: {0}")]
-    Transactions(#[from] TransactionsError),
-    #[error(transparent)]
-    WsEvent(#[from] WsEventError),
-}
-
-pub type ActionResult<T> = Result<T, ActionError>;
-
-pk!(ActionPk);
-pk!(ActionId);
-
-#[derive(Deserialize, Serialize, Debug, PartialEq, Eq, Clone)]
-pub struct ActionBag {
-    pub action: Action,
-    pub kind: ActionKind,
-    pub parents: Vec<ActionId>,
-}
-
-// An Action joins an `ActionPrototype` to a `ComponentId` in a `ChangeSetPk`
-#[derive(Deserialize, Serialize, Debug, Clone, PartialEq, Eq)]
-pub struct Action {
-    pk: ActionPk,
-    id: ActionId,
-    action_prototype_id: ActionPrototypeId,
-    // Change set is a field so head doesn't get cluttered with actions to it and the original
-    // change set pk is lost on apply
-    change_set_pk: ChangeSetPk,
-    component_id: ComponentId,
-    creation_user_id: Option<UserPk>,
-    #[serde(flatten)]
-    tenancy: Tenancy,
-    #[serde(flatten)]
-    timestamp: Timestamp,
-    #[serde(flatten)]
-    visibility: Visibility,
-}
-
-impl_standard_model! {
-    model: Action,
-    pk: ActionPk,
-    id: ActionId,
-    table_name: "actions",
-    history_event_label_base: "action",
-    history_event_message_name: "Action Prototype"
-}
-
-impl Action {
-    #[allow(clippy::too_many_arguments)]
-    #[instrument(skip_all)]
-    pub async fn new(
-        ctx: &DalContext,
-        prototype_id: ActionPrototypeId,
-        component_id: ComponentId,
-    ) -> ActionResult<Self> {
-        if ctx.visibility().change_set_pk.is_none() {
-            return Err(ActionError::InHead);
-        }
-
-        let actor_user_pk = match ctx.history_actor() {
-            HistoryActor::User(user_pk) => Some(*user_pk),
-            _ => None,
-        };
-
-        let row = ctx
-            .txns()
-            .await?
-            .pg()
-            .query_one(
-                "SELECT object FROM action_create_v1($1, $2, $3, $4, $5)",
-                &[
-                    ctx.tenancy(),
-                    ctx.visibility(),
-                    &prototype_id,
-                    &component_id,
-                    &actor_user_pk,
-                ],
-            )
-            .await?;
-        let object = standard_model::finish_create_from_row(ctx, row).await?;
-
-        WsEvent::change_set_written(ctx)
-            .await?
-            .publish_on_commit(ctx)
-            .await?;
-
-        Ok(object)
-    }
-
-    pub async fn find_for_change_set(ctx: &DalContext) -> ActionResult<Vec<Self>> {
-        let rows = ctx
-            .txns()
-            .await?
-            .pg()
-            .query(
-                FIND_FOR_CHANGE_SET,
-                &[
-                    ctx.tenancy(),
-                    ctx.visibility(),
-                    &ctx.visibility().change_set_pk,
-                ],
-            )
-            .await?;
-
-        Ok(standard_model::objects_from_rows(rows)?)
-    }
-
-    pub async fn prototype(&self, ctx: &DalContext) -> ActionResult<ActionPrototype> {
-        ActionPrototype::get_by_id(ctx, self.action_prototype_id())
-            .await?
-            .ok_or(ActionError::PrototypeNotFound(*self.action_prototype_id()))
-    }
-
-    pub async fn component(&self, ctx: &DalContext) -> ActionResult<Component> {
-        Component::get_by_id(ctx, self.component_id())
-            .await?
-            .ok_or(ActionError::ComponentNotFound(*self.component_id()))
-    }
-
-    pub async fn order(ctx: &DalContext) -> ActionResult<HashMap<ActionId, ActionBag>> {
-        let actions_by_id: HashMap<ActionId, Action> = Self::find_for_change_set(ctx)
-            .await?
-            .into_iter()
-            .map(|a| (*a.id(), a))
-            .collect();
-
-        let mut actions_by_component: HashMap<ComponentId, Vec<Action>> = HashMap::new();
-        for action in actions_by_id.values() {
-            actions_by_component
-                .entry(*action.component_id())
-                .or_default()
-                .push(action.clone());
-        }
-
-        let ctx_with_deleted = &ctx.clone_with_delete_visibility();
-
-        let nodes_graph = Node::build_graph(ctx, false).await?;
-        let mut actions_graph: HashMap<ActionId, (ActionKind, Vec<ActionId>)> = HashMap::new();
-
-        for (node_id, parent_ids) in nodes_graph {
-            let node = Node::get_by_id(ctx_with_deleted, &node_id)
-                .await?
-                .ok_or(NodeError::NotFound(node_id))?;
-            let component = node
-                .component(ctx_with_deleted)
-                .await?
-                .ok_or(NodeError::ComponentIsNone)?;
-
-            if component.is_destroyed() {
-                continue;
-            }
-
-            let actions = actions_by_component
-                .get(component.id())
-                .cloned()
-                .unwrap_or_default();
-            let mut actions_by_kind: HashMap<ActionKind, Vec<Action>> = HashMap::new();
-            for action in actions {
-                let prototype = action.prototype(ctx).await?;
-                actions_by_kind
-                    .entry(*prototype.kind())
-                    .or_default()
-                    .push(action);
-            }
-
-            let action_ids_by_kind = |kind: ActionKind| {
-                actions_by_kind
-                    .get(&kind)
-                    .cloned()
-                    .into_iter()
-                    .flatten()
-                    .map(|a| *a.id())
-            };
-            let resource = component.resource(ctx).await?.payload;
-
-            // Figure out internal dependencies for actions of this component
-            //
-            //
-            // Note (FIXME/TODO): we assume actions of the same kind in the same component
-            // are parallelizable, we should have some way to enable serialization and infer
-            // order since they may be dependent on eachother, but there is nothing exposed about it
-            for (kind, actions) in &actions_by_kind {
-                for action in actions {
-                    actions_graph
-                        .entry(*action.id())
-                        .or_insert_with(|| (*kind, Vec::new()));
-
-                    // Action kind order is Initial Deletion -> Creation -> Others -> Final Deletion
-                    // Initial deletions happen if there is a resource and a create action, so it deletes before creating
-                    match kind {
-                        ActionKind::Create => {
-                            if resource.is_some() {
-                                let ids = action_ids_by_kind(ActionKind::Delete);
-                                actions_graph
-                                    .entry(*action.id())
-                                    .or_insert_with(|| (*kind, Vec::new()))
-                                    .1
-                                    .extend(ids);
-                            }
-                        }
-                        ActionKind::Delete => {
-                            // If there is a resource and a create, this is a initial deletion, so no parent
-                            if resource.is_none()
-                                || action_ids_by_kind(ActionKind::Create).count() == 0
-                            {
-                                // Every other action kind is a parent
-                                let ids = actions_by_kind
-                                    .iter()
-                                    .filter(|(k, _)| **k != ActionKind::Delete)
-                                    .flat_map(|(_, a)| a)
-                                    .map(|a| *a.id());
-                                actions_graph
-                                    .entry(*action.id())
-                                    .or_insert_with(|| (*kind, Vec::new()))
-                                    .1
-                                    .extend(ids);
-                            }
-                        }
-                        ActionKind::Refresh | ActionKind::Other => {
-                            // If there is a resource and a create, delete actions will be initial, so our parent
-                            if resource.is_some()
-                                && action_ids_by_kind(ActionKind::Create).count() > 0
-                            {
-                                let ids = action_ids_by_kind(ActionKind::Delete);
-                                actions_graph
-                                    .entry(*action.id())
-                                    .or_insert_with(|| (*kind, Vec::new()))
-                                    .1
-                                    .extend(ids);
-                            }
-
-                            let ids = action_ids_by_kind(ActionKind::Create);
-                            actions_graph
-                                .entry(*action.id())
-                                .or_insert_with(|| (*kind, Vec::new()))
-                                .1
-                                .extend(ids);
-                        }
-                    }
-                }
-            }
-
-            for parent_node_id in parent_ids {
-                let parent_node = Node::get_by_id(ctx_with_deleted, &parent_node_id)
-                    .await?
-                    .ok_or(NodeError::NotFound(parent_node_id))?;
-                let parent_component = parent_node
-                    .component(ctx_with_deleted)
-                    .await?
-                    .ok_or(NodeError::ComponentIsNone)?;
-
-                if parent_component.is_destroyed() {
-                    continue;
-                }
-
-                let parent_actions = actions_by_component
-                    .get(parent_component.id())
-                    .cloned()
-                    .unwrap_or_default();
-                for (kind, actions) in &actions_by_kind {
-                    for action in actions {
-                        actions_graph
-                            .entry(*action.id())
-                            .or_insert_with(|| (*kind, Vec::new()))
-                            .1
-                            .extend(parent_actions.iter().map(|a| *a.id()));
-                    }
-                }
-            }
-        }
-
-        let mut actions_bag_graph: HashMap<ActionId, ActionBag> = HashMap::new();
-        for (id, (kind, parents)) in actions_graph {
-            actions_bag_graph.insert(
-                id,
-                ActionBag {
-                    kind,
-                    action: actions_by_id
-                        .get(&id)
-                        .ok_or(ActionError::NotFound(id))?
-                        .clone(),
-                    parents,
-                },
-            );
-        }
-
-        // Deletions require the reverse order
-        let mut reversed_parents: HashMap<ActionId, Vec<ActionId>> = HashMap::new();
-
-        for bag in actions_bag_graph.values() {
-            if bag.kind == ActionKind::Delete {
-                for parent_id in &bag.parents {
-                    if let Some(parent) = actions_by_id.get(parent_id) {
-                        if parent.component_id != bag.action.component_id {
-                            reversed_parents
-                                .entry(*parent_id)
-                                .or_default()
-                                .push(*bag.action.id());
-                        }
-                    }
-                }
-            }
-        }
-
-        for bag in actions_bag_graph.values_mut() {
-            if bag.kind == ActionKind::Delete {
-                bag.parents.clear();
-            }
-
-            bag.parents.extend(
-                reversed_parents
-                    .get(bag.action.id())
-                    .cloned()
-                    .unwrap_or_default(),
-            );
-        }
-
-        Ok(actions_bag_graph)
-    }
-
-    standard_model_accessor_ro!(action_prototype_id, ActionPrototypeId);
-    standard_model_accessor_ro!(change_set_pk, ChangeSetPk);
-    standard_model_accessor_ro!(component_id, ComponentId);
-    standard_model_accessor_ro!(creation_user_id, Option<UserPk>);
-}
->>>>>>> 4ec62941
+// }