--- conflicted
+++ resolved
@@ -55,13 +55,8 @@
         .await?
         .is_none()
     {
-<<<<<<< HEAD
-        import_pkg_from_pkg(ctx, &intrinsics_pkg, None).await?;
-        //        ctx.blocking_commit().await?;
-=======
         import_pkg_from_pkg(ctx, &intrinsics_pkg, None, true).await?;
         ctx.blocking_commit().await?;
->>>>>>> 505b3226
     }
 
     Ok(())
