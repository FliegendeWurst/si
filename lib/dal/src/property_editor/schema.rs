//! This module contains the ability to construct a [`schema`](PropertyEditorSchema) for a
//! [`SchemaVariant`](crate::SchemaVariant)'s properties.

use serde::{Deserialize, Serialize};
use si_pkg::PropSpecWidgetKind;
use std::collections::{HashMap, VecDeque};
use strum::{AsRefStr, Display, EnumString};

use crate::prop::{PropPath, WidgetOptions};
use crate::property_editor::{PropertyEditorPropId, PropertyEditorResult};
use crate::workspace_snapshot::edge_weight::EdgeWeightKindDiscriminants;
use crate::workspace_snapshot::node_weight::NodeWeight;
use crate::{DalContext, Prop, PropId, PropKind, SchemaVariantId};

#[derive(Clone, Debug, Serialize, Deserialize)]
#[serde(rename_all = "camelCase")]
pub struct PropertyEditorSchema {
    pub root_prop_id: PropertyEditorPropId,
    pub props: HashMap<PropertyEditorPropId, PropertyEditorProp>,
    pub child_props: HashMap<PropertyEditorPropId, Vec<PropertyEditorPropId>>,
}

impl PropertyEditorSchema {
    pub async fn assemble(
        ctx: &DalContext,
        schema_variant_id: SchemaVariantId,
    ) -> PropertyEditorResult<Self> {
        let mut props = HashMap::new();
        let mut child_props = HashMap::new();

        // Get the root prop and load it into the work queue.
        let root_prop_id =
            Prop::find_prop_id_by_path(ctx, schema_variant_id, &PropPath::new(["root"]))?;
        let root_prop = Prop::get_by_id(ctx, root_prop_id).await?;
        let root_property_editor_prop = PropertyEditorProp::new(root_prop);
        let root_property_editor_prop_id = root_property_editor_prop.id;
        props.insert(root_property_editor_prop_id, root_property_editor_prop);

        let mut work_queue = VecDeque::from([(root_prop_id, root_property_editor_prop_id)]);
        while let Some((prop_id, property_editor_prop_id)) = work_queue.pop_front() {
            // Collect all child props.
            let mut cache = Vec::new();
            {
                let mut workspace_snapshot = ctx.workspace_snapshot()?.try_lock()?;
                for child_prop_node_index in workspace_snapshot
                    .outgoing_targets_for_edge_weight_kind(
                        prop_id,
                        EdgeWeightKindDiscriminants::Use,
                    )?
                {
                    if let NodeWeight::Prop(child_prop_weight) =
                        workspace_snapshot.get_node_weight(child_prop_node_index)?
                    {
                        let child_prop_id: PropId = child_prop_weight.id().into();

                        // Skip anything at and under "/root/secret_definition"
                        if prop_id == root_prop_id
                            && child_prop_weight.name() == "secret_definition"
                        {
                            continue;
                        }
                        cache.push(child_prop_id);
                    }
                }
            }

            // Now that we have the child props, prepare the property editor props and load the work queue.
            let mut child_property_editor_prop_ids = Vec::new();
            for child_prop_id in cache {
                // NOTE(nick): we already have the node weight, but I believe we still want to use "get_by_id" to
                // get the content from the store. Perhaps, there's a more efficient way that we can do this.
                let child_prop = Prop::get_by_id(ctx, child_prop_id).await?;
                let child_property_editor_prop = PropertyEditorProp::new(child_prop);

                // Load the work queue with the child prop.
                work_queue.push_back((child_prop_id, child_property_editor_prop.id));

                // Cache the child property editor props to eventually insert into the child property editor props map.
                child_property_editor_prop_ids.push(child_property_editor_prop.id);

                // Insert the child property editor prop into the props map.
                props.insert(child_property_editor_prop.id, child_property_editor_prop);
            }
            child_props.insert(property_editor_prop_id, child_property_editor_prop_ids);
        }

        Ok(PropertyEditorSchema {
            root_prop_id: root_prop_id.into(),
            props,
            child_props,
        })
    }
}

#[derive(Clone, Debug, Serialize, Deserialize)]
#[serde(rename_all = "camelCase")]
pub struct PropertyEditorProp {
    pub id: PropertyEditorPropId,
    pub name: String,
    pub kind: PropertyEditorPropKind,
    pub widget_kind: PropertyEditorPropWidgetKind,
    pub doc_link: Option<String>,
    pub documentation: Option<String>,
    pub validation_format: Option<String>,
}

impl PropertyEditorProp {
    pub fn new(prop: Prop) -> PropertyEditorProp {
        PropertyEditorProp {
            id: prop.id.into(),
            name: prop.name,
            kind: prop.kind.into(),
            widget_kind: PropertyEditorPropWidgetKind::new(
                prop.widget_kind,
                prop.widget_options.map(|v| v.to_owned()),
            ),
<<<<<<< HEAD
            doc_link: prop.doc_link.map(Into::into),
            documentation: prop.documentation.map(Into::into),
=======
            doc_link: prop.doc_link().map(Into::into),
            documentation: prop.documentation().map(Into::into),
            validation_format: prop.validation_format().map(Into::into),
>>>>>>> db50d7d7
        }
    }
}

#[remain::sorted]
#[derive(Clone, Copy, Debug, Serialize, Deserialize)]
#[serde(rename_all = "camelCase")]
pub enum PropertyEditorPropKind {
    Array,
    Boolean,
    Integer,
    Map,
    Object,
    String,
}

impl From<PropKind> for PropertyEditorPropKind {
    fn from(prop_kind: PropKind) -> Self {
        match prop_kind {
            PropKind::Array => Self::Array,
            PropKind::Boolean => Self::Boolean,
            PropKind::Integer => Self::Integer,
            PropKind::Object => Self::Object,
            PropKind::String => Self::String,
            PropKind::Map => Self::Map,
        }
    }
}

// TODO(nick,theo,wendy): consider passing "widget options" to _all_ widgets.
#[remain::sorted]
#[derive(Clone, Debug, Serialize, Deserialize)]
#[serde(tag = "kind", rename_all = "camelCase")]
pub enum PropertyEditorPropWidgetKind {
    Array,
    Checkbox,
    CodeEditor,
    Color,
    ComboBox { options: Option<WidgetOptions> },
    Header,
    Map,
    Password,
    Secret { options: Option<WidgetOptions> },
    Select { options: Option<WidgetOptions> },
    Text,
    TextArea,
}

// NOTE(nick): this was from the old edit fields code, but it's interesting that we have multiple
// widget kind enums? Not important to look at right now, though.
#[remain::sorted]
#[derive(
    AsRefStr, Clone, Deserialize, Serialize, Debug, PartialEq, Eq, Display, EnumString, Copy,
)]
#[serde(rename_all = "camelCase")]
#[strum(serialize_all = "camelCase")]
pub enum WidgetKind {
    Array,
    Checkbox,
    CodeEditor,
    Color,
    /// Provides a text input with auto-completion for corresponding "primitive" (e.g. string, number, boolean)
    /// [`PropKinds`](crate::PropKind).
    ComboBox,
    Header,
    Map,
    Password,
    Secret,
    /// Provides a select box for corresponding "primitive" (e.g. string, number, boolean)
    /// [`PropKinds`](crate::PropKind).
    Select,
    Text,
    TextArea,
}

impl From<WidgetKind> for PropSpecWidgetKind {
    fn from(value: WidgetKind) -> Self {
        match value {
            WidgetKind::Array => Self::Array,
            WidgetKind::Checkbox => Self::Checkbox,
            WidgetKind::CodeEditor => Self::CodeEditor,
            WidgetKind::Header => Self::Header,
            WidgetKind::Map => Self::Map,
            WidgetKind::Password => Self::Password,
            WidgetKind::Select => Self::Select,
            WidgetKind::Color => Self::Color,
            WidgetKind::Secret => Self::Secret,
            WidgetKind::Text => Self::Text,
            WidgetKind::TextArea => Self::TextArea,
            WidgetKind::ComboBox => Self::ComboBox,
        }
    }
}

impl From<&PropSpecWidgetKind> for WidgetKind {
    fn from(value: &PropSpecWidgetKind) -> Self {
        match value {
            PropSpecWidgetKind::Array => Self::Array,
            PropSpecWidgetKind::Checkbox => Self::Checkbox,
            PropSpecWidgetKind::CodeEditor => Self::CodeEditor,
            PropSpecWidgetKind::Header => Self::Header,
            PropSpecWidgetKind::Map => Self::Map,
            PropSpecWidgetKind::Password => Self::Password,
            PropSpecWidgetKind::Select => Self::Select,
            PropSpecWidgetKind::Color => Self::Color,
            PropSpecWidgetKind::Secret => Self::Secret,
            PropSpecWidgetKind::Text => Self::Text,
            PropSpecWidgetKind::TextArea => Self::TextArea,
            PropSpecWidgetKind::ComboBox => Self::ComboBox,
        }
    }
}

impl PropertyEditorPropWidgetKind {
    pub fn new(widget_kind: WidgetKind, widget_options: Option<WidgetOptions>) -> Self {
        match widget_kind {
            WidgetKind::Array => Self::Array,
            WidgetKind::Checkbox => Self::Checkbox,
            WidgetKind::CodeEditor => Self::CodeEditor,
            WidgetKind::Header => Self::Header,
            WidgetKind::Map => Self::Map,
            WidgetKind::Password => Self::Password,
            WidgetKind::Select => Self::Select {
                options: widget_options,
            },
            WidgetKind::Color => Self::Color,
            WidgetKind::Secret => Self::Secret {
                options: widget_options,
            },
            WidgetKind::Text => Self::Text,
            WidgetKind::TextArea => Self::TextArea,
            WidgetKind::ComboBox => Self::ComboBox {
                options: widget_options,
            },
        }
    }
}<|MERGE_RESOLUTION|>--- conflicted
+++ resolved
@@ -114,14 +114,9 @@
                 prop.widget_kind,
                 prop.widget_options.map(|v| v.to_owned()),
             ),
-<<<<<<< HEAD
             doc_link: prop.doc_link.map(Into::into),
             documentation: prop.documentation.map(Into::into),
-=======
-            doc_link: prop.doc_link().map(Into::into),
-            documentation: prop.documentation().map(Into::into),
-            validation_format: prop.validation_format().map(Into::into),
->>>>>>> db50d7d7
+            validation_format: prop.validation_format.map(Into::into),
         }
     }
 }
