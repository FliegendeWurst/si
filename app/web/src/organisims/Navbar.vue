--- conflicted
+++ resolved
@@ -1,11 +1,6 @@
 <template>
-<<<<<<< HEAD
-  <Disclosure v-slot="{ open }" as="nav" :class="bgColor">
-    <div class="pl-2 border-b-2 border-[#DBDBDB] dark:border-[#525252]">
-=======
   <nav class="bg-[#333333] text-white relative">
-    <div class="pl-2 dark:border-b-2 dark:border-[#525252]">
->>>>>>> c9a3c153
+    <div class="pl-2 border-b-2 border-[#DBDBDB] dark:border-[#525252]"">
       <div class="flex items-center h-16">
         <!-- Left side -->
         <div class="flex items-center justify-center place-items-center h-full">
