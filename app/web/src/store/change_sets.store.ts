import { defineStore } from "pinia";
import * as _ from "lodash-es";
import { watch } from "vue";

import storage from "local-storage-fallback";
import { ApiRequest, addStoreHooks } from "@si/vue-lib/pinia";

import { ChangeSet, ChangeSetStatus } from "@/api/sdf/dal/change_set";
import router from "@/router";
import { UserId } from "@/store/auth.store";
import { nilId } from "@/utils/nilId";
import { useWorkspacesStore } from "./workspaces.store";
import { useRealtimeStore } from "./realtime/realtime.store";
import { useFeatureFlagsStore } from "./feature_flags.store";
import { useRouterStore } from "./router.store";

export type ChangeSetId = string;

const HEAD_ID = nilId();

export function useChangeSetsStore() {
  const featureFlagsStore = useFeatureFlagsStore();
  const workspacesStore = useWorkspacesStore();
  const workspacePk = workspacesStore.selectedWorkspacePk;

  return addStoreHooks(
    defineStore(`w${workspacePk || "NONE"}/change-sets`, {
      state: () => ({
        changeSetsById: {} as Record<ChangeSetId, ChangeSet>,
        changeSetsWrittenAtById: {} as Record<ChangeSetId, Date>,
        creatingChangeSet: false as boolean,
        postApplyActor: null as string | null,
        changeSetApprovals: {} as Record<UserId, string>,
      }),
      getters: {
        allChangeSets: (state) => _.values(state.changeSetsById),
        openChangeSets(): ChangeSet[] | null {
          return _.filter(this.allChangeSets, (cs) =>
            [ChangeSetStatus.Open, ChangeSetStatus.NeedsApproval].includes(
              cs.status,
            ),
          );
        },
        urlSelectedChangeSetId: () => {
          const route = useRouterStore().currentRoute;
          const id = route?.params?.changeSetId as ChangeSetId | undefined;
          return id === "head" ? HEAD_ID : id;
        },
        selectedChangeSet(): ChangeSet | null {
          return this.changeSetsById[this.urlSelectedChangeSetId || ""] || null;
        },
        headSelected(): boolean {
          return this.urlSelectedChangeSetId === HEAD_ID;
        },

        selectedChangeSetLastWrittenAt(): Date | null {
          return (
            this.changeSetsWrittenAtById[this.selectedChangeSet?.id || ""] ??
            null
          );
        },

        selectedChangeSetId(): ChangeSetId | undefined {
          return this.selectedChangeSet?.id;
        },

        // expose here so other stores can get it without needing to call useWorkspaceStore directly
        selectedWorkspacePk: () => workspacePk,
      },
      actions: {
        async setActiveChangeset(changeSetPk: string) {
          // We need to force refetch changesets since there's a race condition in which redirects
          // will be triggered but the frontend won't have refreshed the list of changesets
          if (!this.changeSetsById[changeSetPk]) {
            await this.FETCH_CHANGE_SETS();
          }

          const route = router.currentRoute.value;
          await router.push({
            name: route.name ?? undefined,
            params: {
              ...route.params,
              changeSetId: changeSetPk,
            },
          });
        },

        async FETCH_CHANGE_SETS() {
          return new ApiRequest<ChangeSet[]>({
            // TODO: probably want to fetch all change sets, not just open (or could have a filter)
            // this endpoint currently returns dropdown-y data, should just return the change set data itself
            url: "change_set/list_open_change_sets",
            onSuccess: (response) => {
<<<<<<< HEAD
              this.changeSetsById = {};

              for (const changeSet of response) {
                this.changeSetsById[changeSet.id] = {
                  id: changeSet.id,
                  name: changeSet.name,
                  actions: changeSet.actions,
                  status: changeSet.status,
                };
              }
=======
              const changeSets = _.map(response, (rawChangeSet) => ({
                ...rawChangeSet,
                id: rawChangeSet.pk,
              }));
              // add our "head" changeset...
              // should simplify logic elsewhere to not treat head as special
              this.changeSetsById = {
                [HEAD_ID]: {
                  id: HEAD_ID,
                  pk: HEAD_ID,
                  name: "head",
                  status: ChangeSetStatus.Open,
                  actions: {},
                },
                ..._.keyBy(changeSets, "id"),
              };
>>>>>>> 99641621
            },
          });
        },
        async CREATE_CHANGE_SET(name: string) {
          return new ApiRequest<{ changeSet: ChangeSet }>({
            method: "post",
            url: "change_set/create_change_set",
            params: {
              changeSetName: name,
            },
            onSuccess: (response) => {
              this.changeSetsById[response.changeSet.id] = response.changeSet;
            },
          });
        },
        async ABANDON_CHANGE_SET() {
          if (!this.selectedChangeSet) throw new Error("Select a change set");
          return new ApiRequest<{ changeSet: ChangeSet }>({
            method: "post",
            url: "change_set/abandon_change_set",
            params: {
              // TODO(nick,zack): ensure the backend knows that this is an id now.
              changeSetPk: this.selectedChangeSet.id,
            },
            onSuccess: (response) => {
              // this.changeSetsById[response.changeSet.pk] = response.changeSet;
            },
          });
        },
        async APPLY_CHANGE_SET() {
          if (!this.selectedChangeSet) throw new Error("Select a change set");
          return new ApiRequest<{ changeSet: ChangeSet }>({
            method: "post",
            url: "change_set/apply_change_set",
            params: {
              changeSetPk: this.selectedChangeSet.id,
            },
            onSuccess: (response) => {
              this.changeSetsById[response.changeSet.id] = response.changeSet;
              // could switch to head here, or could let the caller decide...
            },
          });
        },
        async APPLY_CHANGE_SET_VOTE(vote: string) {
          if (!this.selectedChangeSet) throw new Error("Select a change set");
          return new ApiRequest({
            method: "post",
            url: "change_set/merge_vote",
            params: {
              vote,
              visibility_change_set_pk: this.selectedChangeSet.pk,
            },
          });
        },
        async BEGIN_APPROVAL_PROCESS() {
          if (!this.selectedChangeSet) throw new Error("Select a change set");
          return new ApiRequest({
            method: "post",
            url: "change_set/begin_approval_process",
            params: {
              visibility_change_set_pk: this.selectedChangeSet.pk,
            },
          });
        },
        async CANCEL_APPROVAL_PROCESS() {
          if (!this.selectedChangeSet) throw new Error("Select a change set");
          return new ApiRequest({
            method: "post",
            url: "change_set/cancel_approval_process",
            params: {
              visibility_change_set_pk: this.selectedChangeSet.pk,
            },
          });
        },
        // TODO: async CANCEL_CHANGE_SET() {},

        // other related endpoints, not necessarily needed at the moment, but available
        // - change_set/get_change_set
        // - change_set/update_selected_change_set (was just fetching the change set info)

        getAutoSelectedChangeSetId() {
          // returning `false` means we cannot auto select
          if (!this.openChangeSets?.length) return false; // no open change sets
          if (this.openChangeSets.length === 1) {
            // eslint-disable-next-line @typescript-eslint/no-non-null-assertion
            return this.openChangeSets[0]!.id; // only 1 change set - will auto select it
          }
          // TODO: add logic to for auto-selecting when multiple change sets open
          // - select one created by you
          // - track last selected in localstorage and select that one...
          const lastChangeSetId = storage.getItem(
            `SI:LAST_CHANGE_SET/${workspacePk}`,
          );
          if (!lastChangeSetId) return false;
          if (
            this.changeSetsById[lastChangeSetId]?.status ===
            ChangeSetStatus.Open
          ) {
            return lastChangeSetId;
          }
          return false;
        },
        getGeneratedChangesetName() {
          let latestNum = 0;
          _.each(this.allChangeSets, (cs) => {
            const labelNum = parseInt(cs.name.split(" ").pop() || "");
            if (!_.isNaN(labelNum) && labelNum > latestNum) {
              latestNum = labelNum;
            }
          });
          return `Demo ${latestNum + 1}`;
        },
      },
      onActivated() {
        if (!workspacePk) return;
        this.FETCH_CHANGE_SETS();
        const stopWatchSelectedChangeSet = watch(
          () => this.selectedChangeSet,
          () => {
            // store last used change set (per workspace) in localstorage
            if (this.selectedChangeSet && workspacePk) {
              storage.setItem(
                `SI:LAST_CHANGE_SET/${workspacePk}`,
                this.selectedChangeSet.id,
              );
            }
          },
          { immediate: true },
        );

        const realtimeStore = useRealtimeStore();
        // TODO: if selected change set gets cancelled/applied, need to show error if by other user, and switch to head...
        realtimeStore.subscribe(this.$id, `workspace/${workspacePk}`, [
          {
            eventType: "ChangeSetCreated",
            callback: this.FETCH_CHANGE_SETS,
          },
          {
            eventType: "ChangeSetCancelled",
            callback: this.FETCH_CHANGE_SETS,
          },
          {
            eventType: "ChangeSetApplied",
            callback: (data) => {
              // eslint-disable-next-line @typescript-eslint/no-explicit-any
              const { changeSetPk, userPk } = data as any as {
                changeSetPk: string;
                userPk: UserId;
              };
              const changeSet = this.changeSetsById[changeSetPk];
              if (changeSet) {
                changeSet.status = ChangeSetStatus.Applied;
                if (
                  this.selectedChangeSet?.pk === changeSetPk &&
                  featureFlagsStore.MUTLIPLAYER_CHANGESET_APPLY
                ) {
                  this.postApplyActor = userPk;
                }
                this.changeSetsById[changeSetPk] = changeSet;
              }
            },
          },
          {
            eventType: "ChangeSetBeginApprovalProcess",
            callback: (data) => {
              if (this.selectedChangeSet?.pk === data.changeSetPk) {
                this.changeSetApprovals = {};
              }
              const changeSet = this.changeSetsById[data.changeSetPk];
              if (changeSet) {
                changeSet.status = ChangeSetStatus.NeedsApproval;
                changeSet.mergeRequestedAt = new Date().toISOString();
                changeSet.mergeRequestedByUserId = data.userPk;
              }
            },
          },
          {
            eventType: "ChangeSetCancelApprovalProcess",
            callback: (data) => {
              if (this.selectedChangeSet?.pk === data.changeSetPk) {
                this.changeSetApprovals = {};
              }
              const changeSet = this.changeSetsById[data.changeSetPk];
              if (changeSet) {
                changeSet.status = ChangeSetStatus.Open;
              }
            },
          },
          {
            eventType: "ChangeSetWritten",
            callback: (cs) => {
              // we'll update a timestamp here so individual components can watch this to trigger something if necessary
              // hopefully with more targeted realtime updates we won't need this, but could be useful for now
              this.changeSetsWrittenAtById[cs] = new Date();
              this.FETCH_CHANGE_SETS();

              // could refetch the change sets here, but not useful right now since no interesting metadata exists on the changeset itself
            },
          },
          {
            eventType: "ChangeSetMergeVote",
            callback: (data) => {
              if (this.selectedChangeSet?.pk === data.changeSetPk) {
                this.changeSetApprovals[data.userPk] = data.vote;
              }
            },
          },
        ]);

        return () => {
          stopWatchSelectedChangeSet();
          realtimeStore.unsubscribe(this.$id);
        };
      },
    }),
  )();
}<|MERGE_RESOLUTION|>--- conflicted
+++ resolved
@@ -91,35 +91,21 @@
             // this endpoint currently returns dropdown-y data, should just return the change set data itself
             url: "change_set/list_open_change_sets",
             onSuccess: (response) => {
-<<<<<<< HEAD
-              this.changeSetsById = {};
-
-              for (const changeSet of response) {
-                this.changeSetsById[changeSet.id] = {
-                  id: changeSet.id,
-                  name: changeSet.name,
-                  actions: changeSet.actions,
-                  status: changeSet.status,
-                };
-              }
-=======
               const changeSets = _.map(response, (rawChangeSet) => ({
                 ...rawChangeSet,
-                id: rawChangeSet.pk,
+                id: rawChangeSet.id,
               }));
               // add our "head" changeset...
               // should simplify logic elsewhere to not treat head as special
               this.changeSetsById = {
                 [HEAD_ID]: {
                   id: HEAD_ID,
-                  pk: HEAD_ID,
                   name: "head",
                   status: ChangeSetStatus.Open,
                   actions: {},
                 },
                 ..._.keyBy(changeSets, "id"),
               };
->>>>>>> 99641621
             },
           });
         },
@@ -170,7 +156,7 @@
             url: "change_set/merge_vote",
             params: {
               vote,
-              visibility_change_set_pk: this.selectedChangeSet.pk,
+              visibility_change_set_pk: this.selectedChangeSet.id,
             },
           });
         },
@@ -180,7 +166,7 @@
             method: "post",
             url: "change_set/begin_approval_process",
             params: {
-              visibility_change_set_pk: this.selectedChangeSet.pk,
+              visibility_change_set_pk: this.selectedChangeSet.id,
             },
           });
         },
@@ -190,7 +176,7 @@
             method: "post",
             url: "change_set/cancel_approval_process",
             params: {
-              visibility_change_set_pk: this.selectedChangeSet.pk,
+              visibility_change_set_pk: this.selectedChangeSet.id,
             },
           });
         },
@@ -273,7 +259,7 @@
               if (changeSet) {
                 changeSet.status = ChangeSetStatus.Applied;
                 if (
-                  this.selectedChangeSet?.pk === changeSetPk &&
+                  this.selectedChangeSet?.id === changeSetPk &&
                   featureFlagsStore.MUTLIPLAYER_CHANGESET_APPLY
                 ) {
                   this.postApplyActor = userPk;
@@ -285,7 +271,7 @@
           {
             eventType: "ChangeSetBeginApprovalProcess",
             callback: (data) => {
-              if (this.selectedChangeSet?.pk === data.changeSetPk) {
+              if (this.selectedChangeSet?.id === data.changeSetPk) {
                 this.changeSetApprovals = {};
               }
               const changeSet = this.changeSetsById[data.changeSetPk];
@@ -299,7 +285,7 @@
           {
             eventType: "ChangeSetCancelApprovalProcess",
             callback: (data) => {
-              if (this.selectedChangeSet?.pk === data.changeSetPk) {
+              if (this.selectedChangeSet?.id === data.changeSetPk) {
                 this.changeSetApprovals = {};
               }
               const changeSet = this.changeSetsById[data.changeSetPk];
@@ -322,7 +308,7 @@
           {
             eventType: "ChangeSetMergeVote",
             callback: (data) => {
-              if (this.selectedChangeSet?.pk === data.changeSetPk) {
+              if (this.selectedChangeSet?.id === data.changeSetPk) {
                 this.changeSetApprovals[data.userPk] = data.vote;
               }
             },
